# Copyright 2023 https://github.com/ShishirPatil/gorilla
#
# Licensed under the Apache License, Version 2.0 (the "License");
# you may not use this file except in compliance with the License.
# You may obtain a copy of the License at
#
#    http://www.apache.org/licenses/LICENSE-2.0
#
# Unless required by applicable law or agreed to in writing, software
# distributed under the License is distributed on an "AS IS" BASIS,
# WITHOUT WARRANTIES OR CONDITIONS OF ANY KIND, either express or implied.
# See the License for the specific language governing permissions and
# limitations under the License.

import datetime
import os
import sys
import uuid
import fcntl
import platform
import requests
import click
import json
import io
import subprocess
import argparse
import termios
import urllib.parse
import sys
from halo import Halo
import go_questionary

__version__ = "0.0.11"  # current version
SERVER_URL = "https://cli.gorilla-llm.com"
<<<<<<< HEAD
CONFIG_FILE = os.path.expanduser("~/.gorilla-cli-config.json")
=======
UPDATE_CHECK_FILE = os.path.expanduser("~/.gorilla-cli-last-update-check")
USERID_FILE = os.path.expanduser("~/.gorilla-cli-userid")
HISTORY_FILE = os.path.expanduser("~/.gorilla_cli_history")
>>>>>>> 6e050364
ISSUE_URL = f"https://github.com/gorilla-llm/gorilla-cli/issues/new"
GORILLA_EMOJI = "🦍 " if go_questionary.try_encode_gorilla() else ""
HISTORY_LENGTH = 10
WELCOME_TEXT = f"""===***===
{GORILLA_EMOJI}Welcome to Gorilla-CLI! Enhance your Command Line with the power of LLMs! 

Simply use `gorilla <your desired operation>` and Gorilla will do the rest. For instance:
    gorilla generate 100 random characters into a file called test.txt
    gorilla get the image ids of all pods running in all namespaces in kubernetes
    gorilla list all my GCP instances

A research prototype from UC Berkeley, Gorilla-CLI ensures user control and privacy:
 - Commands are executed only with explicit user approval.
 - While queries and error (stderr) logs are used to refine our model, we NEVER gather output (stdout) data.

Visit github.com/gorilla-llm/gorilla-cli for examples and to learn more!
===***==="""


def generate_random_uid():
    return str(uuid.uuid4())

def get_git_email():
    return subprocess.check_output(["git", "config", "--global", "user.email"]).decode("utf-8").strip()

def get_system_info():
    return platform.system()

def write_uid_to_file(uid):
    with open(USERID_FILE, "w") as f:
        f.write(uid)

def append_to_bash_history(selected_command):
    try:
        with open(os.path.expanduser("~/.bash_history"), "a") as history_file:
            history_file.write(selected_command + '\n')
    except Exception as e:
        pass




def prefill_shell_cmd(cmd):
    # Inspired from 
    stdin = 0
    # Save TTY attributes for stdin
    oldattr = termios.tcgetattr(stdin)
    # Create new attributes to fake input
    newattr = termios.tcgetattr(stdin)
    # Disable echo in stdin -> only inject cmd in stdin queue (with TIOCSTI)
    newattr[3] &= ~termios.ECHO
    # Enable non-canonical mode -> ignore special editing characters
    newattr[3] &= ~termios.ICANON
    # Use the new attributes
    termios.tcsetattr(stdin, termios.TCSANOW, newattr)
    # Write the selected command in stdin queue
    for c in cmd:
        fcntl.ioctl(stdin, termios.TIOCSTI, c)
    # Restore TTY attributes for stdin
    termios.tcsetattr(stdin, termios.TCSADRAIN, oldattr)


def raise_issue(title, body):
    issue_title = urllib.parse.quote(title)
    issue_body = urllib.parse.quote(body)
    issue_url = f"{ISSUE_URL}?title={issue_title}&body={issue_body}"
    print(f"If the problem persists, please raise an issue: {issue_url}")

def check_for_updates():
    # Check if a new version of gorilla-cli is available once a day
    try:
        with open(CONFIG_FILE, "r") as config_file:
            config_json = json.load(config_file)
    except Exception as e:
            config_json = {}
        
    if "last_check_date" in config_json:
        last_check_date = datetime.datetime.strptime(config_json["last_check_date"], "%Y-%m-%d")
    else:
        last_check_date = datetime.datetime.now() - datetime.timedelta(days=1)
    
    if datetime.datetime.now() - last_check_date >= datetime.timedelta(days=1):
        try:
            response = requests.get("https://pypi.org/pypi/gorilla-cli/json")
            latest_version = response.json()["info"]["version"]

            if latest_version > __version__:
                print(f"A new version is available: {latest_version}. Update with `pip install --upgrade gorilla-cli`")
        except Exception as e:
            print("Unable to check for updates:", e)

    config_json["last_check_date"] = datetime.datetime.now().strftime("%Y-%m-%d")
    with open(CONFIG_FILE, "w") as config_file:
        json.dump(config_json, config_file)


def get_user_id():
    # Unique user identifier for authentication and load balancing
    # Gorilla-CLI is hosted by UC Berkeley Sky lab for FREE as a
    #  research prototype. Please don't spam the system or use it
    #  for commercial serving. If you would like to request rate
    #  limit increases for your GitHub handle, please raise an issue.
    try:
<<<<<<< HEAD
        with open(CONFIG_FILE, "r") as config_file:
            config_json = json.load(config_file)
    except Exception as e:
        config_json = {}

    if "user_id" in config_json:
            return config_json["user_id"]
        
    try:
        user_id = (
            subprocess.check_output(["git", "config", "--global", "user.email"])
            .decode("utf-8")
            .strip()
        )
        response = (
            input(f"Use your Github handle ({user_id}) as user id? [Y/n]: ")
            .strip()
            .lower()
        )
        if response in ["n", "no"]:
            user_id = str(uuid.uuid4())
        else:
=======
        with open(USERID_FILE, "r") as f:
            user_id = f.read().strip()
        if not user_id:
            user_id = generate_random_uid()
        return user_id
    except FileNotFoundError:
        try:
            user_id = get_git_email()
            print(WELCOME_TEXT)
            response = input(f"Use your Github handle ({user_id}) as user id? [Y/n]: ").strip().lower()
            if response in ["n", "no"]:
                user_id = generate_random_uid()
        except Exception as e:
            print(f"Unable to import userid from Git. Git not installed or git user.email not configured.")
            print(f"Will use a random user-id. \n")
            user_id = generate_random_uid()
>>>>>>> 6e050364
            print(WELCOME_TEXT)
            config_json["user_id"] = user_id
            with open(CONFIG_FILE, "w") as config_file:
                config_json = json.dump(config_json, config_file)

<<<<<<< HEAD
    except Exception as e:
        # If git not installed then generate and use a random user id
        issue_title = urllib.parse.quote(
            f"Problem with generating userid from GitHub: {str(e)}"
        )
        issue_body = urllib.parse.quote(f"Unable to generate userid: {str(e)}")
        print(
            f"Git not installed, so cannot import userid from Git. \n Please run 'gorilla <command>' again after initializing git. \n Will use a random user-id. If the problem persists, please raise an issue: \
                {ISSUE_URL}?title={issue_title}&body={issue_body}"
        )
        user_id = str(uuid.uuid4())
    
    return user_id
=======
        try:
            write_uid_to_file(user_id)
            return user_id
        except Exception as e:
            print(f"Unable to write userid to file: {e}")
            raise_issue("Problem with userid file", f"Unable to write userid file: {e}")
            print(f"Using a temporary UID {user_id} for now.")
            return user_id
>>>>>>> 6e050364

def format_command(input_str):
    """
    Standardize commands to be stored with a newline
    character in the history
    """
    if not input_str.endswith('\n'):
        input_str += '\n'
    return input_str

def append_string_to_file_if_missing(file_path, target_string):
    """
    Don't append command to history file if it already exists.
    """
    try:
        with open(file_path, 'r') as file:
            lines = file.readlines()

        # Check if the target string is already in the file
        if target_string not in lines[-HISTORY_LENGTH:]:
            with open(file_path, 'a') as file:
                file.write(target_string)
    except FileNotFoundError:
        # If the file doesn't exist, create it and append the string
        with open(file_path, 'w') as file:
            file.write(target_string)


<<<<<<< HEAD
def specify_models(ctx, param, file_path):
    # By default, Gorilla-CLI combines the capabilities of multiple Language Learning Models.
    # The specify_models command will make Gorilla exclusively utilize the inputted models.
    if not file_path or ctx.resilient_parsing:
        return
    try:
        with open(file_path, "r") as models_file:
            models_json = json.load(models_file)
    except Exception as e:
        print("Failed to read from " + file_path)
        ctx.exit()
    try:
        with open(CONFIG_FILE, "r") as config_file:
            config_json = json.load(config_file)
    except Exception as e:
        config_json = {}
    config_json["models"] = models_json["models"]
    with open(CONFIG_FILE, "w") as config_file:
        json.dump(config_json, config_file)
        print("models set to: " + str(config_json["models"]))

    ctx.exit()


def reset_models(ctx, param, value):
    if not value or ctx.resilient_parsing:
        return
    try:
        with open(CONFIG_FILE, "r") as config_file:
            config_json = json.load(config_file)
        if "models" in config_json:
            del config_json["models"]
        with open(CONFIG_FILE, "w") as config_file:
            json.dump(config_json, config_file)
    except Exception as e:
        pass
    ctx.exit()


def execute_command(cmd):
=======
def main():
    def execute_command(cmd):
        cmd = format_command(cmd)
>>>>>>> 6e050364
        process = subprocess.run(cmd, shell=True, stderr=subprocess.PIPE)

        save = not cmd.startswith(':')
        if save:
            append_string_to_file_if_missing(HISTORY_FILE, cmd)

        error_msg = process.stderr.decode("utf-8", "ignore")
        if error_msg:
            print(f"{error_msg}")
            return error_msg
        return str(process.returncode)

<<<<<<< HEAD

def load_config():
    # Load the user's configuration file and perform any necessary checks
    if os.path.isfile(CONFIG_FILE):
        with open(CONFIG_FILE, "r") as config_file:
            config_json = json.load(config_file)
    return config_json


def print_version(ctx, param, value):
    if not value or ctx.resilient_parsing:
        return
    click.echo(__version__)
    ctx.exit()
    

@click.command()
@click.option('--user_id', '--u', default=get_user_id(), help="User id [default: 'git config --global user.email' OR random uuid]")
@click.option('--server', default = SERVER_URL, help = "LLM host [default: 'cli.gorilla-llm.com']")
@click.option('--set_models', type=click.Path(), callback = specify_models, expose_value=True,
              help = "Make Gorilla exclusively utilize the models in the json file specified")
@click.option('--reset_models', is_flag=True, callback =reset_models, expose_value=False, is_eager=True,
              help = "Reset models configuration")
@click.option('--model', '-m', help = "Prompt Gorilla CLI to only use the specified model")
@click.option('--version', help = "Return the version of GORILLA_CLI", is_flag=True, callback= print_version, expose_value=False, is_eager=True)
@click.argument('prompt', nargs = -1)
def main(
    user_id,
    server,
    model,
    set_models,
    prompt,
):
    check_for_updates()
    config = load_config()

    if len(prompt) == 0:
        print("error: prompt not found, see gorilla-cli usage below " + "➡️")
        with click.Context(main) as ctx:
            click.echo(main.get_help(ctx))
        return

    #Check if the user has specific model preference.
    if model:
        chosen_models = model
    elif "models" in config:
        chosen_models = config["models"]
    else:
        chosen_models = None

    user_input = " ".join(prompt)
=======
    def get_history_commands(history_file):
        """
        Takes in history file
        Returns None if file doesn't exist or empty
        Returns list of last 10 history commands in the file if it exists
        """
        if os.path.isfile(history_file):
            with open(history_file, 'r') as history:
                lines = history.readlines()
                if not lines:
                    print("No command history.")
                return lines[-HISTORY_LENGTH:]
        else:
            print("No command history.")
            return

    args = sys.argv[1:]
    user_input = " ".join(args)
    user_id = get_user_id()
    system_info = get_system_info()


    # Parse command-line arguments
    parser = argparse.ArgumentParser(description="Gorilla CLI Help Doc")
    parser.add_argument("-p", "--history", action="store_true", help="Display command history")
    parser.add_argument("command_args", nargs='*', help="Prompt to be inputted to Gorilla")

    args = parser.parse_args()
>>>>>>> 6e050364

    # Generate a unique interaction ID
    interaction_id = str(uuid.uuid4())

<<<<<<< HEAD
    data_json = {
                "user_id": user_id,
                "user_input": user_input,
                "interaction_id": interaction_id,
            }
    if chosen_models:
        data_json["models"] = chosen_models
        print("Results are only chosen from the following LLM model(s): ", chosen_models)

    with Halo(text=f"{GORILLA_EMOJI}Loading", spinner="dots"):
        try:
            response = requests.post(
                f"{server}/commands", json=data_json, timeout=30
            )
            commands = response.json()
        except requests.exceptions.RequestException as e:
            print("\nServer " + server + " is unreachable.")
            print("Try updating Gorilla-CLI with 'pip install --upgrade gorilla-cli'")
            return
=======
    if args.history:
        commands = get_history_commands(HISTORY_FILE)
    else:
        with Halo(text=f"{GORILLA_EMOJI}Loading", spinner="dots"):
            try:
                data_json = {
                    "user_id": user_id,
                    "user_input": user_input,
                    "interaction_id": interaction_id,
                    "system_info": system_info
                }
                response = requests.post(
                    f"{SERVER_URL}/commands_v2", json=data_json, timeout=30
                )
                commands = response.json()
            except requests.exceptions.RequestException as e:
                print("Server is unreachable.")
                print("Try updating Gorilla-CLI with 'pip install --upgrade gorilla-cli'")
                return
>>>>>>> 6e050364

    if commands:
        selected_command = go_questionary.select(
            "", choices=commands, instruction="Welcome to Gorilla. Use arrow keys to select. Ctrl-C to Exit"
        ).ask()

        if not selected_command:
            # happens when Ctrl-C is pressed
            return
        exit_condition = execute_command(selected_command)
<<<<<<< HEAD
        json = {
                "user_id": user_id,
                "command": selected_command,
                "exit_condition": exit_condition,
                "interaction_id": interaction_id,
            }
        
=======
        
        # Append command to bash history
        if system_info == "Linux":
            append_to_bash_history(selected_command)
            prefill_shell_cmd(selected_command)

>>>>>>> 6e050364
        # Commands failed / succeeded?
        try:
            response = requests.post(
                f"{server}/command-execution-result",
                json=json,
                timeout=30,
            )
            if response.status_code != 200:
                print("Failed to send command execution result to the server.")
        except requests.exceptions.Timeout:
            print("Failed to send command execution result to the server: Timeout.")

if __name__ == "__main__":
    main()<|MERGE_RESOLUTION|>--- conflicted
+++ resolved
@@ -32,13 +32,8 @@
 
 __version__ = "0.0.11"  # current version
 SERVER_URL = "https://cli.gorilla-llm.com"
-<<<<<<< HEAD
 CONFIG_FILE = os.path.expanduser("~/.gorilla-cli-config.json")
-=======
-UPDATE_CHECK_FILE = os.path.expanduser("~/.gorilla-cli-last-update-check")
-USERID_FILE = os.path.expanduser("~/.gorilla-cli-userid")
 HISTORY_FILE = os.path.expanduser("~/.gorilla_cli_history")
->>>>>>> 6e050364
 ISSUE_URL = f"https://github.com/gorilla-llm/gorilla-cli/issues/new"
 GORILLA_EMOJI = "🦍 " if go_questionary.try_encode_gorilla() else ""
 HISTORY_LENGTH = 10
@@ -142,7 +137,6 @@
     #  for commercial serving. If you would like to request rate
     #  limit increases for your GitHub handle, please raise an issue.
     try:
-<<<<<<< HEAD
         with open(CONFIG_FILE, "r") as config_file:
             config_json = json.load(config_file)
     except Exception as e:
@@ -165,30 +159,11 @@
         if response in ["n", "no"]:
             user_id = str(uuid.uuid4())
         else:
-=======
-        with open(USERID_FILE, "r") as f:
-            user_id = f.read().strip()
-        if not user_id:
-            user_id = generate_random_uid()
-        return user_id
-    except FileNotFoundError:
-        try:
-            user_id = get_git_email()
-            print(WELCOME_TEXT)
-            response = input(f"Use your Github handle ({user_id}) as user id? [Y/n]: ").strip().lower()
-            if response in ["n", "no"]:
-                user_id = generate_random_uid()
-        except Exception as e:
-            print(f"Unable to import userid from Git. Git not installed or git user.email not configured.")
-            print(f"Will use a random user-id. \n")
-            user_id = generate_random_uid()
->>>>>>> 6e050364
             print(WELCOME_TEXT)
             config_json["user_id"] = user_id
             with open(CONFIG_FILE, "w") as config_file:
                 config_json = json.dump(config_json, config_file)
 
-<<<<<<< HEAD
     except Exception as e:
         # If git not installed then generate and use a random user id
         issue_title = urllib.parse.quote(
@@ -202,16 +177,6 @@
         user_id = str(uuid.uuid4())
     
     return user_id
-=======
-        try:
-            write_uid_to_file(user_id)
-            return user_id
-        except Exception as e:
-            print(f"Unable to write userid to file: {e}")
-            raise_issue("Problem with userid file", f"Unable to write userid file: {e}")
-            print(f"Using a temporary UID {user_id} for now.")
-            return user_id
->>>>>>> 6e050364
 
 def format_command(input_str):
     """
@@ -240,7 +205,6 @@
             file.write(target_string)
 
 
-<<<<<<< HEAD
 def specify_models(ctx, param, file_path):
     # By default, Gorilla-CLI combines the capabilities of multiple Language Learning Models.
     # The specify_models command will make Gorilla exclusively utilize the inputted models.
@@ -281,24 +245,18 @@
 
 
 def execute_command(cmd):
-=======
-def main():
-    def execute_command(cmd):
-        cmd = format_command(cmd)
->>>>>>> 6e050364
-        process = subprocess.run(cmd, shell=True, stderr=subprocess.PIPE)
-
-        save = not cmd.startswith(':')
-        if save:
-            append_string_to_file_if_missing(HISTORY_FILE, cmd)
-
-        error_msg = process.stderr.decode("utf-8", "ignore")
-        if error_msg:
-            print(f"{error_msg}")
-            return error_msg
-        return str(process.returncode)
-
-<<<<<<< HEAD
+    cmd = format_command(cmd)
+    process = subprocess.run(cmd, shell=True, stderr=subprocess.PIPE)
+
+    save = not cmd.startswith(':')
+    if save:
+        append_string_to_file_if_missing(HISTORY_FILE, cmd)
+
+    error_msg = process.stderr.decode("utf-8", "ignore")
+    if error_msg:
+        print(f"{error_msg}")
+        return error_msg
+    return str(process.returncode)
 
 def load_config():
     # Load the user's configuration file and perform any necessary checks
@@ -312,6 +270,26 @@
     if not value or ctx.resilient_parsing:
         return
     click.echo(__version__)
+    ctx.exit()
+    
+def get_history_commands(ctx, param, value):
+    """
+    Takes in history file
+    Returns None if file doesn't exist or empty
+    Returns list of last 10 history commands in the file if it exists
+    """
+    if not value or ctx.resilient_parsing:
+        return
+    history_file = HISTORY_FILE
+    if os.path.isfile(history_file):
+        with open(history_file, 'r') as history:
+            lines = history.readlines()
+            if not lines:
+                click.echo("No command history.")
+            else:
+                click.echo(lines[-HISTORY_LENGTH:])
+    else:
+        click.echo("No command history.")
     ctx.exit()
     
 
@@ -324,6 +302,7 @@
               help = "Reset models configuration")
 @click.option('--model', '-m', help = "Prompt Gorilla CLI to only use the specified model")
 @click.option('--version', help = "Return the version of GORILLA_CLI", is_flag=True, callback= print_version, expose_value=False, is_eager=True)
+@click.option('--history', help = "Display command history", is_flag=True, callback= get_history_commands, expose_value=False, is_eager=True)
 @click.argument('prompt', nargs = -1)
 def main(
     user_id,
@@ -349,46 +328,18 @@
     else:
         chosen_models = None
 
-    user_input = " ".join(prompt)
-=======
-    def get_history_commands(history_file):
-        """
-        Takes in history file
-        Returns None if file doesn't exist or empty
-        Returns list of last 10 history commands in the file if it exists
-        """
-        if os.path.isfile(history_file):
-            with open(history_file, 'r') as history:
-                lines = history.readlines()
-                if not lines:
-                    print("No command history.")
-                return lines[-HISTORY_LENGTH:]
-        else:
-            print("No command history.")
-            return
+    # Generate a unique interaction ID
+    interaction_id = str(uuid.uuid4())
 
     args = sys.argv[1:]
     user_input = " ".join(args)
     user_id = get_user_id()
     system_info = get_system_info()
-
-
-    # Parse command-line arguments
-    parser = argparse.ArgumentParser(description="Gorilla CLI Help Doc")
-    parser.add_argument("-p", "--history", action="store_true", help="Display command history")
-    parser.add_argument("command_args", nargs='*', help="Prompt to be inputted to Gorilla")
-
-    args = parser.parse_args()
->>>>>>> 6e050364
-
-    # Generate a unique interaction ID
-    interaction_id = str(uuid.uuid4())
-
-<<<<<<< HEAD
     data_json = {
                 "user_id": user_id,
                 "user_input": user_input,
                 "interaction_id": interaction_id,
+                "system_info": system_info
             }
     if chosen_models:
         data_json["models"] = chosen_models
@@ -404,27 +355,6 @@
             print("\nServer " + server + " is unreachable.")
             print("Try updating Gorilla-CLI with 'pip install --upgrade gorilla-cli'")
             return
-=======
-    if args.history:
-        commands = get_history_commands(HISTORY_FILE)
-    else:
-        with Halo(text=f"{GORILLA_EMOJI}Loading", spinner="dots"):
-            try:
-                data_json = {
-                    "user_id": user_id,
-                    "user_input": user_input,
-                    "interaction_id": interaction_id,
-                    "system_info": system_info
-                }
-                response = requests.post(
-                    f"{SERVER_URL}/commands_v2", json=data_json, timeout=30
-                )
-                commands = response.json()
-            except requests.exceptions.RequestException as e:
-                print("Server is unreachable.")
-                print("Try updating Gorilla-CLI with 'pip install --upgrade gorilla-cli'")
-                return
->>>>>>> 6e050364
 
     if commands:
         selected_command = go_questionary.select(
@@ -435,7 +365,7 @@
             # happens when Ctrl-C is pressed
             return
         exit_condition = execute_command(selected_command)
-<<<<<<< HEAD
+
         json = {
                 "user_id": user_id,
                 "command": selected_command,
@@ -443,14 +373,12 @@
                 "interaction_id": interaction_id,
             }
         
-=======
         
         # Append command to bash history
         if system_info == "Linux":
             append_to_bash_history(selected_command)
             prefill_shell_cmd(selected_command)
 
->>>>>>> 6e050364
         # Commands failed / succeeded?
         try:
             response = requests.post(
